--- conflicted
+++ resolved
@@ -104,11 +104,7 @@
         Bundler.ui.error "You should add a source requirement to restrict this gem to your preferred source."
         Bundler.ui.error "For example:"
         Bundler.ui.error "    gem '#{name}', :source => '#{installed_from_uri}'"
-<<<<<<< HEAD
-        Bundler.ui.error "Then uninstall the gem '#{name}' (or delete all bundled gems) and install again."
-=======
         Bundler.ui.error "Then uninstall the gem '#{name}' (or delete all bundled gems) and then install again."
->>>>>>> 052aa7aa
       end
 
       if Bundler.settings[:clean] && Bundler.settings[:path]
