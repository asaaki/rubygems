module Bundler
  class RubyVersion
    attr_reader :version, :patchlevel, :engine, :engine_version

    def initialize(version, patchlevel, engine, engine_version)
      # The parameters to this method must satisfy the
      # following constraints, which are verified in
      # the DSL:
      #
      # * If an engine is specified, an engine version
      #   must also be specified
      # * If an engine version is specified, an engine
      #   must also be specified
      # * If the engine is "ruby", the engine version
      #   must not be specified, or the engine version
      #   specified must match the version.

      @version        = version
      @engine         = engine || "ruby"
      # keep track of the engine specified by the user
      @input_engine   = engine
      @engine_version = engine_version || version
      @patchlevel     = patchlevel
    end

    def to_s
      output = "ruby #{version}"
      output << "p#{patchlevel}" if patchlevel
      output << " (#{engine} #{engine_version})" unless engine == "ruby"

      output
    end

    def ==(other)
      version == other.version &&
        engine == other.engine &&
        engine_version == other.engine_version &&
        patchlevel == other.patchlevel
    end

<<<<<<< HEAD
    # Returns a tuple of these things:
    #   [diff, this, other]
    #   The priority of attributes are
    #   1. engine
    #   2. ruby_version
    #   3. engine_version
    def diff(other)
      if engine != other.engine && @input_engine
        [:engine, engine, other.engine]
      elsif version != other.version
        [:version, version, other.version]
      elsif engine_version != other.engine_version && @input_engine
        [:engine_version, engine_version, other.engine_version]
      elsif patchlevel != other.patchlevel && @patchlevel
        [:patchlevel, patchlevel, other.patchlevel]
      end
    end

=======
>>>>>>> 240c4788
    def host
      @host ||= [
        RbConfig::CONFIG["host_cpu"],
        RbConfig::CONFIG["host_vendor"],
        RbConfig::CONFIG["host_os"]
      ].join("-")
    end

    def gem_version
      Gem::Version.new(version)
    end
  end

  # A subclass of RubyVersion that implements version,
  # engine and engine_version based upon the current
  # information in the system. It can be used anywhere
  # a RubyVersion object is expected, and can be
  # compared with a RubyVersion object.
  class SystemRubyVersion < RubyVersion
    def initialize(*)
      # override the default initialize, because
      # we will implement version, engine and
      # engine_version dynamically
    end

    def version
      RUBY_VERSION.dup
    end

    def gem_version
      @gem_version ||= Gem::Version.new(version)
    end

    def engine
      if defined?(RUBY_ENGINE)
        RUBY_ENGINE.dup
      else
        # not defined in ruby 1.8.7
        "ruby"
      end
    end

    def engine_version
      case engine
      when "ruby"
        RUBY_VERSION.dup
      when "rbx"
        Rubinius::VERSION.dup
      when "jruby"
        JRUBY_VERSION.dup
      else
        raise BundlerError, "RUBY_ENGINE value #{RUBY_ENGINE} is not recognized"
      end
    end

    def patchlevel
      RUBY_PATCHLEVEL.to_s
    end
  end

  class RubyVersionRequirement
    def initialize(version, patchlevel, engine, engine_version)
      @ruby_version = RubyVersion.new version, patchlevel, engine, engine_version
    end

    # Returns a tuple of these things:
    #   [diff, this, other]
    #   The priority of attributes are
    #   1. engine
    #   2. ruby_version
    #   3. engine_version
    def diff(other)
      if engine != other.engine && input_engine
        [:engine, engine, other.engine]
      elsif !version || !matches?(version, other.version)
        [:version, version, other.version]
      elsif input_engine && !matches?(engine_version, other.engine_version)
        [:engine_version, engine_version, other.engine_version]
      elsif patchlevel && (!patchlevel.is_a?(String) || !other.patchlevel.is_a?(String) || !matches?(patchlevel, other.patchlevel))
        [:patchlevel, patchlevel, other.patchlevel]
      else
        nil
      end
    end

    def gem_version
      @ruby_version.gem_version
    end

    def ==(other)
      version == other.version &&
        engine == other.engine &&
        engine_version == other.engine_version &&
        patchlevel == other.patchlevel
    end

    def input_engine
      @ruby_version.instance_variable_get(:@input_engine)
    end

    def engine
      @ruby_version.engine
    end

    def patchlevel
      @ruby_version.patchlevel
    end

    def engine_version
      @ruby_version.engine_version
    end

    def version
      @ruby_version.version
    end

    def to_s
      @ruby_version.to_s
    end

  private

    def matches?(requirement, version)
      Gem::Requirement.create(requirement).satisfied_by?(Gem::Version.new(version))
    end
  end
end<|MERGE_RESOLUTION|>--- conflicted
+++ resolved
@@ -38,27 +38,6 @@
         patchlevel == other.patchlevel
     end
 
-<<<<<<< HEAD
-    # Returns a tuple of these things:
-    #   [diff, this, other]
-    #   The priority of attributes are
-    #   1. engine
-    #   2. ruby_version
-    #   3. engine_version
-    def diff(other)
-      if engine != other.engine && @input_engine
-        [:engine, engine, other.engine]
-      elsif version != other.version
-        [:version, version, other.version]
-      elsif engine_version != other.engine_version && @input_engine
-        [:engine_version, engine_version, other.engine_version]
-      elsif patchlevel != other.patchlevel && @patchlevel
-        [:patchlevel, patchlevel, other.patchlevel]
-      end
-    end
-
-=======
->>>>>>> 240c4788
     def host
       @host ||= [
         RbConfig::CONFIG["host_cpu"],
