--- conflicted
+++ resolved
@@ -2,9 +2,5 @@
   # We're doing this because we might write tests that deal
   # with other versions of bundler and we are unsure how to
   # handle this better.
-<<<<<<< HEAD
-  VERSION = "1.9.0.dev" unless defined?(::Bundler::VERSION)
-=======
-  VERSION = "1.8.5" unless defined?(::Bundler::VERSION)
->>>>>>> bde0bc77
+  VERSION = "1.9.0.pre" unless defined?(::Bundler::VERSION)
 end