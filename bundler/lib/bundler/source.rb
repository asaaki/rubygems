require "uri"
require "rubygems/spec_fetcher"
require "rubygems/format"
require "digest/sha1"
require "open3"

module Bundler
<<<<<<< HEAD
  class Source
    def lockify_options
      options = @options.reject {|k,v| k == "uri" }
      return if options.empty?

      @options.sort.map do |option, value|
        %{#{option}:"#{value}"}
      end.join(" ")
    end

    class Rubygems < Source
      attr_reader :uri, :options

      def initialize(options = {})
        @options = options.reject {|k,v| !k.is_a?(String) }
        @uri = options["uri"].to_s
        @uri = "#{uri}/" unless @uri =~ %r'/$'
        @uri = URI.parse(@uri) unless @uri.is_a?(URI)
        raise ArgumentError, "The source must be an absolute URI" unless @uri.absolute?
=======
  module Source
    class Rubygems
      attr_reader :remotes, :options

      def initialize(options = {})
        @options = options
        remotes = options["remotes"] || []
        @remotes = remotes.map { |r| normalize_uri(r) }
        @spec_uri_map = {}
      end

      def options
        { "remotes" => @remotes.map { |r| r.to_s } }
>>>>>>> 768300f1
      end

      def self.from_lock(uri, options)
        new("uri" => uri)
      end

      def to_lock
        "gem: #{@uri}"
      end

      def to_s
        remotes = self.remotes.map { |r| r.to_s }.join(', ')
        "rubygems repository: #{remotes}"
      end

      def specs
        @specs ||= fetch_specs
      end

      def fetch(spec)
        Bundler.ui.debug "  * Downloading"
        uri = @spec_uri_map[[spec.name, spec.version, spec.platform]]
        Gem::RemoteFetcher.fetcher.download(spec, uri, Gem.dir)
      end

      def install(spec)
        Bundler.ui.debug "  * Installing"
        installer = Gem::Installer.new gem_path(spec),
          :install_dir         => Gem.dir,
          :ignore_dependencies => true,
          :wrappers            => true,
          :env_shebang         => true,
          :bin_dir             => "#{Gem.dir}/bin"

        installer.install

        spec.loaded_from = "#{Gem.dir}/specifications/#{spec.full_name}.gemspec"
      end

      def add_remote(source)
        @remotes << normalize_uri(source)
      end

    private

      def normalize_uri(uri)
        uri = uri.to_s
        uri = "#{uri}/" unless uri =~ %r'/$'
        uri = URI(uri)
        raise ArgumentError, "The source must be an absolute URI" unless uri.absolute?
        uri
      end

      def gem_path(spec)
        "#{Gem.dir}/cache/#{spec.full_name}.gem"
      end

      def fetch_specs
        index   = Index.new
        remotes = self.remotes.map { |uri| uri.to_s }
        Bundler.ui.info "Fetching source index for #{remotes.join(', ')}"
        old = Gem.sources

        remotes.each do |uri|
          Bundler.ui.info "Fetching source index for #{uri}"
          Gem.sources = ["#{uri}"]
          fetch_all_specs do |n,v|
            v.each do |name, version, platform|
              next unless Gem::Platform.match(platform)
              # Temporary hack until this can be figured out better
              @spec_uri_map[[name, version, platform]] = uri
              spec = RemoteSpecification.new(name, version, platform, uri)
              spec.source = self
              index << spec
            end
          end
        end

        index
      ensure
        Gem.sources = old
      end

      def fetch_all_specs(&blk)
        # Fetch all specs, minus prerelease specs
        Gem::SpecFetcher.new.list(true, false).each(&blk)
        # Then fetch the prerelease specs
        begin
          Gem::SpecFetcher.new.list(false, true).each(&blk)
        rescue Gem::RemoteFetcher::FetchError
          Bundler.ui.warn "Could not fetch prerelease specs from #{self}"
        end
      end
    end

    class SystemGems
      def specs
        @specs ||= begin
          index = Index.new

          system_paths = Gem::SourceIndex.installed_spec_directories
          system_paths.reject!{|d| d == Bundler.specs_path.to_s }

          system_index = Gem::SourceIndex.from_gems_in(*system_paths)
          system_index.to_a.reverse.each do |name, spec|
            spec.source = self
            index << spec
          end

          index
        end
      end

      def to_s
        "system gems"
      end

      def install(spec)
        Bundler.ui.debug "  * already installed; skipping"
      end
    end

    class BundlerGems < SystemGems
      def specs
        @specs ||= begin
          index = Index.new

          bundle_index = Gem::SourceIndex.from_gems_in(Bundler.specs_path)
          bundle_index.to_a.reverse.each do |name, spec|
            spec.source = self
            index << spec
          end

          index
        end
      end

      def to_s
        "bundler gems"
      end
    end

    class GemCache
      def initialize(options)
        @path = options["path"]
      end

      def to_s
        ".gem files at #{@path}"
      end

      def specs
        @specs ||= begin
          index = Index.new

          Dir["#{@path}/*.gem"].each do |gemfile|
            spec = Gem::Format.from_file_by_path(gemfile).spec
            spec.source = self
            index << spec
          end

          index
        end
      end

      def install(spec)
        destination = Gem.dir

        Bundler.ui.debug "  * Installing from cache"
        installer = Gem::Installer.new "#{@path}/#{spec.full_name}.gem",
          :install_dir         => Gem.dir,
          :ignore_dependencies => true,
          :wrappers            => true,
          :env_shebang         => true,
          :bin_dir             => "#{Gem.dir}/bin"

        installer.install
        spec.loaded_from = "#{Gem.dir}/specifications/#{spec.full_name}.gemspec"
      end
    end

    class Path
      attr_reader :path, :options

      DEFAULT_GLOB = "{,*/}*.gemspec"

      def initialize(options)
        @options = options
        @glob = options["glob"] || DEFAULT_GLOB

        if options["path"]
          @path = Pathname.new(options["path"]).expand_path(Bundler.root)
        end

        @name = options["name"]
        @version = options["version"]
      end

      def self.from_lock(uri, options)
        new(options.merge("path" => uri))
      end

      def to_lock
        out = "path: #{@path}"
        out << %{ glob:"#{@glob}"} unless @glob == DEFAULT_GLOB
        out
      end

      def to_s
        "source code at #{@path}"
      end

      def load_spec_files
        index = Index.new

        if File.directory?(path)
          Dir["#{path}/#{@glob}"].each do |file|
            file = Pathname.new(file)
            # Eval the gemspec from its parent directory
            spec = Dir.chdir(file.dirname) do
              begin
                Gem::Specification.from_yaml(file.basename)
                # Raises ArgumentError if the file is not valid YAML
              rescue ArgumentError, Gem::EndOfYAMLException, Gem::Exception
                begin
                  eval(File.read(file.basename), TOPLEVEL_BINDING, file.expand_path.to_s)
                rescue LoadError
                  raise GemspecError, "There was a LoadError while evaluating #{file.basename}.\n" +
                    "Does it try to require a relative path? That doesn't work in Ruby 1.9."
                end
              end
            end

            if spec
              spec = Specification.from_gemspec(spec)
              spec.loaded_from = file.to_s
              spec.source = self
              index << spec
            end
          end

          if index.empty? && @name && @version
            index << Specification.new do |s|
              s.name     = @name
              s.source   = self
              s.version  = Gem::Version.new(@version)
              s.summary  = "Fake gemspec for #{@name}"
              s.relative_loaded_from = "#{@name}.gemspec"
              if path.join("bin").exist?
                binaries = path.join("bin").children.map{|c| c.basename.to_s }
                s.executables = binaries
              end
            end
          end
        else
          raise PathError, "The path `#{path}` does not exist."
        end

        index
      end

      def local_specs
        @local_specs ||= load_spec_files
      end

      def install(spec)
        Bundler.ui.debug "  * Using path #{path}"
        generate_bin(spec)
      end

      alias specs local_specs

    private

      def generate_bin(spec)
        gem_dir  = spec.full_gem_path
        gem_file = nil # so we have access after it's set in the block

        Dir.chdir(gem_dir) do
          gem_file = Gem::Builder.new(spec).build
        end

        installer = Gem::Installer.new File.join(gem_dir, gem_file),
          :bin_dir           => "#{Gem.dir}/bin",
          :wrappers          => true,
          :env_shebang       => false,
          :format_executable => false

        installer.instance_eval { @gem_dir = gem_dir }

        installer.build_extensions
        installer.generate_bin
      rescue Gem::InvalidSpecificationException => e
        Bundler.ui.warn "\n#{spec.name} at #{spec.full_gem_path} did not have a valid gemspec.\n" \
                        "This prevents bundler from installing bins or native extensions, but " \
                        "that may not affect its functionality."

        if !spec.extensions.empty? && !spec.email.empty?
          Bundler.ui.warn "If you need to use this package without installing it from a gem " \
                          "repository, please contact #{spec.email} and ask them " \
                          "to modify their .gemspec so it can work with `gem build`."
        end

        Bundler.ui.warn "The validation message from Rubygems was:\n  #{e.message}"
      end

    end

    class Git < Path
      attr_reader :uri, :ref, :options

      def initialize(options)
        super
        @uri = options["uri"]
        @ref = options["ref"] || options["branch"] || options["tag"] || 'master'
      end

      def to_lock
        %{git: #{@uri} ref:"#{shortref_for(options["ref"])}"}
      end

      def to_s
        ref = @options["ref"] ? shortref_for(@options["ref"]) : @ref
        "#{@uri} (at #{ref})"
      end

      def path
        Bundler.install_path.join("#{base_name}-#{uri_hash}-#{ref}")
      end

      def specs
        # Start by making sure the git cache is up to date
        cache
        checkout
        local_specs
      end

      def install(spec)
        Bundler.ui.debug "  * Using git #{uri}"

        if @installed
          Bundler.ui.debug "  * Already checked out revision: #{ref}"
        else
          Bundler.ui.debug "  * Checking out revision: #{ref}"
          checkout
          @installed = true
        end
        generate_bin(spec)
      end

      def lock
        @ref = @options["ref"] = revision
        checkout
      end

      def load_spec_files
        super
      rescue PathError
        raise PathError, "#{to_s} is not checked out. Please run `bundle install`"
      end

    private

      def git(command)
        out = %x{git #{command}}
        if $? != 0
          raise GitError, "An error has occurred in git. Cannot complete bundling."
        end
        out
      end

      def base_name
        File.basename(uri.sub(%r{^(\w+://)?([^/:]+:)},''), ".git")
      end

      def shortref_for(ref)
        ref[0..6]
      end

      def uri_hash
        if uri =~ %r{^\w+://(\w+@)?}
          # Downcase the domain component of the URI
          # and strip off a trailing slash, if one is present
          input = URI.parse(uri).normalize.to_s.sub(%r{/$},'')
        else
          # If there is no URI scheme, assume it is an ssh/git URI
          input = uri
        end
        Digest::SHA1.hexdigest(input)
      end

      def cache_path
        @cache_path ||= Bundler.cache.join("git", "#{base_name}-#{uri_hash}")
      end

      def cache
        if cached?
          Bundler.ui.info "Updating #{uri}"
          in_cache { git %|fetch --force --quiet "#{uri}" refs/heads/*:refs/heads/*| }
        else
          Bundler.ui.info "Fetching #{uri}"
          FileUtils.mkdir_p(cache_path.dirname)
          git %|clone "#{uri}" "#{cache_path}" --bare --no-hardlinks|
        end
      end

      def checkout
        unless File.exist?(path.join(".git"))
          git %|clone --no-checkout "#{cache_path}" "#{path}"|
        end
        Dir.chdir(path) do
          git "fetch --force --quiet"
          git "reset --hard #{revision}"
        end
      end

      def revision
        @revision ||= in_cache { git("rev-parse #{ref}").strip }
      end

      def cached?
        cache_path.exist?
      end

      def in_cache(&blk)
        cache unless cached?
        Dir.chdir(cache_path, &blk)
      end
    end
  end
end<|MERGE_RESOLUTION|>--- conflicted
+++ resolved
@@ -5,27 +5,6 @@
 require "open3"
 
 module Bundler
-<<<<<<< HEAD
-  class Source
-    def lockify_options
-      options = @options.reject {|k,v| k == "uri" }
-      return if options.empty?
-
-      @options.sort.map do |option, value|
-        %{#{option}:"#{value}"}
-      end.join(" ")
-    end
-
-    class Rubygems < Source
-      attr_reader :uri, :options
-
-      def initialize(options = {})
-        @options = options.reject {|k,v| !k.is_a?(String) }
-        @uri = options["uri"].to_s
-        @uri = "#{uri}/" unless @uri =~ %r'/$'
-        @uri = URI.parse(@uri) unless @uri.is_a?(URI)
-        raise ArgumentError, "The source must be an absolute URI" unless @uri.absolute?
-=======
   module Source
     class Rubygems
       attr_reader :remotes, :options
@@ -39,7 +18,6 @@
 
       def options
         { "remotes" => @remotes.map { |r| r.to_s } }
->>>>>>> 768300f1
       end
 
       def self.from_lock(uri, options)
@@ -47,7 +25,8 @@
       end
 
       def to_lock
-        "gem: #{@uri}"
+        # "gem: #{@uri}"
+        "gem: lol"
       end
 
       def to_s
