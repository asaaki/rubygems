require "digest/sha1"

module Bundler
  class Runtime < Environment
    include SharedHelpers

    def initialize(*)
      super
      if locked?
        write_rb_lock
      end
    end

    def setup(*groups)
      # Has to happen first
      clean_load_path

      specs = groups.any? ? specs_for(groups) : requested_specs

      cripple_rubygems(specs)
      replace_rubygems_paths

      # Activate the specs
      specs.each do |spec|
        unless spec.loaded_from
          raise GemNotFound, "#{spec.full_name} is not installed. Try running `bundle install`."
        end

        Gem.loaded_specs[spec.name] = spec
        spec.load_paths.each do |path|
          $LOAD_PATH.unshift(path) unless $LOAD_PATH.include?(path)
        end
      end
      self
    end

    def require(*groups)
      groups.map! { |g| g.to_sym }
      groups = [:default] if groups.empty?
      autorequires = autorequires_for_groups(*groups)

      groups.each do |group|
        (autorequires[group] || [[]]).each do |path, explicit|
          if explicit
            Kernel.require(path)
          else
            begin
              Kernel.require(path)
            rescue LoadError
            end
          end
        end
      end
    end

    def dependencies_for(*groups)
      if groups.empty?
        dependencies
      else
        dependencies.select { |d| (groups & d.groups).any? }
      end
    end

    alias gems specs

    def cache
      cache_path = "#{root}/vendor/cache/"
      FileUtils.mkdir_p(cache_path)

      Bundler.ui.info "Copying .gem files into vendor/cache"
      specs.each do |spec|
        next unless spec.source.is_a?(Source::SystemGems) || spec.source.is_a?(Source::Rubygems)
        possibilities = Gem.path.map { |p| "#{p}/cache/#{spec.full_name}.gem" }
        cached_path = possibilities.find { |p| File.exist? p }
        raise GemNotFound, "Missing gem file '#{spec.full_name}.gem'." unless cached_path
        Bundler.ui.info "  * #{File.basename(cached_path)}"
        next if File.expand_path(File.dirname(cached_path)) == File.expand_path(cache_path)
        FileUtils.cp(cached_path, cache_path)
      end
    end

  private

<<<<<<< HEAD
=======
    def load_paths
      specs.map { |s| s.load_paths }.flatten
    end

    def write_yml_lock
      yml = details.to_yaml
      File.open("#{root}/Gemfile.lock", 'w') do |f|
        f.puts yml
      end
    end

    def details
      details = {}
      details["hash"] = gemfile_fingerprint
      details["sources"] = sources.map { |s| { s.class.name.split("::").last => s.options} }

      details["specs"] = specs.map do |s|
        options = {"version" => s.version.to_s}
        options["source"] = sources.index(s.source) if sources.include?(s.source)
        { s.name => options }
      end

      details["dependencies"] = @definition.dependencies.inject({}) do |h,d|
        info = {"version" => d.requirement.to_s, "group" => d.groups}
        info.merge!("require" => d.autorequire) if d.autorequire
        h.merge(d.name => info)
      end
      details
    end

    def replace_rubygems_paths
      Gem.instance_eval do
        def path
          [Bundler.bundle_path.to_s]
        end

        def source_index
          @source_index ||= Gem::SourceIndex.from_installed_gems
        end
      end
    end

>>>>>>> 3ca73be2
  end
end<|MERGE_RESOLUTION|>--- conflicted
+++ resolved
@@ -81,38 +81,6 @@
 
   private
 
-<<<<<<< HEAD
-=======
-    def load_paths
-      specs.map { |s| s.load_paths }.flatten
-    end
-
-    def write_yml_lock
-      yml = details.to_yaml
-      File.open("#{root}/Gemfile.lock", 'w') do |f|
-        f.puts yml
-      end
-    end
-
-    def details
-      details = {}
-      details["hash"] = gemfile_fingerprint
-      details["sources"] = sources.map { |s| { s.class.name.split("::").last => s.options} }
-
-      details["specs"] = specs.map do |s|
-        options = {"version" => s.version.to_s}
-        options["source"] = sources.index(s.source) if sources.include?(s.source)
-        { s.name => options }
-      end
-
-      details["dependencies"] = @definition.dependencies.inject({}) do |h,d|
-        info = {"version" => d.requirement.to_s, "group" => d.groups}
-        info.merge!("require" => d.autorequire) if d.autorequire
-        h.merge(d.name => info)
-      end
-      details
-    end
-
     def replace_rubygems_paths
       Gem.instance_eval do
         def path
@@ -125,6 +93,5 @@
       end
     end
 
->>>>>>> 3ca73be2
   end
 end