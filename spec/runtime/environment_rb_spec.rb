require File.expand_path('../../spec_helper', __FILE__)

describe "environment.rb file" do

  describe "with git gems that don't have gemspecs" do
    before :each do
      build_git "no-gemspec", :gemspec => false

      install_gemfile <<-G
        gem "no-gemspec", "1.0", :git => "#{lib_path('no-gemspec-1.0')}"
      G

      bundle :lock
    end

    it "loads the library via a virtual spec" do
      run <<-R, :lite_runtime => true
        require 'no-gemspec'
        puts NOGEMSPEC
      R

      out.should == "1.0"
    end
  end

  describe "with bundled and system gems" do
    before :each do
      system_gems "rack-1.0.0"

      install_gemfile <<-G
        source "file://#{gem_repo1}"

        gem "activesupport", "2.3.5"
      G

      bundle :lock
    end

    it "does not pull in system gems" do
      run <<-R, :lite_runtime => true
        require 'rubygems'

        begin;
          require 'rack'
        rescue LoadError
          puts 'WIN'
        end
      R

      out.should == "WIN"
    end

    it "provides a gem method" do
      run <<-R, :lite_runtime => true
        gem 'activesupport'
        require 'activesupport'
        puts ACTIVESUPPORT
      R

      out.should == "2.3.5"
    end

    it "raises an exception if gem is used to invoke a system gem not in the bundle" do
      run <<-R, :lite_runtime => true
        begin
          gem 'rack'
        rescue LoadError => e
          puts e.message
        end
      R

      out.should == "rack is not part of the bundle. Add it to Gemfile."
    end

    it "sets GEM_HOME appropriately" do
      run "puts ENV['GEM_HOME']", :lite_runtime => true
      out.should == default_bundle_path.to_s
    end

    it "sets GEM_PATH appropriately" do
      run "puts Gem.path", :lite_runtime => true
      out.should == default_bundle_path.to_s
    end
  end

  describe "with system gems in the bundle" do
    before :each do
      system_gems "rack-1.0.0"

      install_gemfile <<-G
        source "file://#{gem_repo1}"
        gem "rack", "1.0.0"
        gem "activesupport", "2.3.5"
      G

      bundle :lock
    end

    it "sets GEM_PATH appropriately" do
      run "puts Gem.path", :lite_runtime => true
      paths = out.split("\n")
      paths.should include(system_gem_path.to_s)
      paths.should include(default_bundle_path.to_s)
    end
  end

  describe "with a gemspec that requires other files" do
    before :each do
      build_git "bar", :gemspec => false do |s|
        s.write "lib/bar/version.rb", %{BAR_VERSION = '1.0'}
        s.write "bar.gemspec", <<-G
          lib = File.expand_path('../lib/', __FILE__)
          $:.unshift lib unless $:.include?(lib)
          require 'bar/version'

          Gem::Specification.new do |s|
            s.name        = 'bar'
            s.version     = BAR_VERSION
            s.summary     = 'Bar'
            s.files       = Dir["lib/**/*.rb"]
          end
        G
      end

      gemfile %|gem "bar", :git => "#{lib_path('bar-1.0')}"|
    end

    it "evals each gemspec in the context of its parent directory" do
<<<<<<< HEAD
      bundle :install
      bundle :lock
      run "require 'bar'; puts BAR", :lite_runtime => true
      out.should == "1.0"
    end if RUBY_VERSION < "1.9"

    it "error if the gemspec tries a relative require" do
      bundle :install
      out.should include("was a LoadError")
      out.should include("bar.gemspec")
      out.should include("require a relative path")
    end if RUBY_VERSION >= "1.9"
  end
=======
      run <<-RUBY, :lite_runtime => true
        require 'bar'
        puts BAR
      RUBY
      out.should == "1.0"
    end
>>>>>>> 41c9dc68

    it "evals each gemspec with a binding from the top level" do
      ruby <<-RUBY
        require 'bundler'
        def Bundler.require(path)
          raise "LOSE"
        end
        Bundler.load
      RUBY
      out.should == ""
    end
  end

  describe "versioning" do
    before :each do
      install_gemfile <<-G
        source "file://#{gem_repo1}"
        gem "rack"
      G
      bundle :lock
      should_be_locked
    end

    it "loads if current" do
      File.open(env_file, 'a'){|f| f.puts "puts 'using environment.rb'" }
      ruby <<-R
        require "rubygems"
        require "bundler"
        Bundler.setup
      R
      out.should include("using environment.rb")
    end

    it "tells you to install if lock is outdated" do
      gemfile <<-G
        source "file://#{gem_repo1}"
        gem "rack", "1.0"
      G
      run "puts 'lockfile current'", :lite_runtime => true, :expect_err => true
      out.should_not include("lockfile current")
      err.should include("Gemfile changed since you last locked.")
      err.should include("Please run `bundle lock` to relock.")
    end

    it "regenerates if from an old bundler" do
      env_file <<-E
        # Generated by Bundler 0.8
        puts "noo"
      E

      ruby <<-R
        require "rubygems"
        require "bundler"
        Bundler.setup
      R
      out.should_not include("noo")
      env_file.read.should include("Generated by Bundler #{Bundler::VERSION}")
    end

    it "requests regeneration if it's out of sync" do
      old_env = File.read(env_file)
      install_gemfile <<-G, :relock => true
        source "file://#{gem_repo1}"
        gem "activesupport"
      G
      should_be_locked

      env_file(old_env)
      run "puts 'fingerprints synced'", :lite_runtime => true, :expect_err => true
      out.should_not include("fingerprints synced")
      err.should include("out of date")
      err.should include("`bundle install`")
    end
  end

  describe "when Bundler is bundled" do
    it "doesn't blow up" do
      install_gemfile <<-G
        gem "bundler", :path => "#{File.expand_path("..", lib)}"
      G
      bundle :lock

      bundle %|exec ruby -e "require 'bundler'; Bundler.setup"|
      err.should == ""
    end
  end
end<|MERGE_RESOLUTION|>--- conflicted
+++ resolved
@@ -126,7 +126,6 @@
     end
 
     it "evals each gemspec in the context of its parent directory" do
-<<<<<<< HEAD
       bundle :install
       bundle :lock
       run "require 'bar'; puts BAR", :lite_runtime => true
@@ -139,15 +138,6 @@
       out.should include("bar.gemspec")
       out.should include("require a relative path")
     end if RUBY_VERSION >= "1.9"
-  end
-=======
-      run <<-RUBY, :lite_runtime => true
-        require 'bar'
-        puts BAR
-      RUBY
-      out.should == "1.0"
-    end
->>>>>>> 41c9dc68
 
     it "evals each gemspec with a binding from the top level" do
       ruby <<-RUBY
@@ -157,7 +147,8 @@
         end
         Bundler.load
       RUBY
-      out.should == ""
+      err.should be_empty
+      out.should be_empty
     end
   end
 
