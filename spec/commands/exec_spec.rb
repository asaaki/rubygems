--- conflicted
+++ resolved
@@ -474,11 +474,7 @@
       Bundler.rubygems.extend(Monkey)
       G
       bundle "install --deployment"
-<<<<<<< HEAD
-      bundle "exec ruby -e '`#{bindir.join("bundler")} -v`; puts $?.success?'"
-=======
       bundle "exec ruby -e '`#{bindir.join("bundler")} -v`; puts $?.success?'", :env => { :RUBYOPT => "-r#{spec_dir.join("support/hax")}" }
->>>>>>> 0034ef34
       expect(out).to match("true")
     end
   end
